#!/usr/bin/python

'''
Script to compare energy distributions
'''

__author__ = "Mark Wilber"
__copyright__ = "Copyright 2012, Regents of the University of California"
__credits__ = ["John Harte"]
__license__ = None
__version__ = "0.1"
__maintainer__ = "Mark Wilber"
__email__ = "mqw@berkeley.edu"
__status__ = "Development"

gui_name = '''Energetics Analysis'''

summary = '''Compares a dataset's observed energy distributions against 
             theoretical energy distributions'''

<<<<<<< HEAD
explanation = ''' This script allows the user to compare observed energy
distributions against predicted energy distributions.  This script can compare
the individual community distribution (psi) and/or the species-level energy
distribution (theta). The choice of which energy metrics to compare can be
specified in the 'energy_metrics' parameter. The required parameters are below.

'subset' : How one would like to initially subset his data (see DataTable 
class docstring). 

'criteria' : How one would like to divide her dataset when caluculating the 
energy distributions. The theoretical distributions are compared against every
dataset that is generated from the cutting specified in this parameter.  See 
Patch class docstring for details

'dist_list_sed' : The list of sed distributions to which one could compare her
observed data.  Possible distributions to use are: 'theta'

'data_list_ied' : The list of ied distributions to which one could compare her
observed dara. Possible distributions to use are: 'psi'

'energy_metrics' : A list of either ['sed'], ['ied'], ['sed', 'ied'], or []
specifiying which energy metrics to examine.

This script outputs cdf and rad plots in which the observed energy distribution
is compared the distributions given in dist_list_sed and/or dist_list_ied.  For
each plot, a corresponding csv file with the same name as the plot except with
a .csv extension is output containing the data used to make the plot. For all
sed plots, the species name is printed on the top of the plot

=======
explantion = ''' This script allows the user to compare observed energy metrics
against predicted energy metrics. There are two energy metrics that this script
can compare: individual energy distributions (ied) and species-level energy
distributions (sed).  The ied is a distribution of the energy of each
individual within a community.  The energy of each individual can be calculated
from the the biomass using the 3/4 allometric scaling law.  Other proxies for
energy, such as leaf surface area, can be used as well.  The ied is species
blind; it does not consider what species an individual belongs to. For
normalization purposes, each value of the empirical ied is divided by the
smallest empirical energy value. 

The sed is a distribution of the energy of each individual within a species.
So, for example, a community with 30 speices would have 30 sed's, one for each
species.  The entire communities energy distribution is normalized in the exact
same way as the ied then individuals are placed into their respective species
and the sed's are generated. 

This script outputs cumulative density function (cdf) plots and rank abundance
distribution (rad) plots in which the observed energy distribution is compared
to the distributions given in the required parameter
predicted_distributions_sed and/or predicted_distributions_ied.  For each plot,
a corresponding csv file with the same name as the plot except with a .csv
extension is output containing the data used to make the plot. For all sed
plots, the species name is printed on the top of the plot
>>>>>>> 343d22ae
'''

subset = '''You should examine the columns in your data set and decide if you
would like to subset his data in some particular way BEFORE the analysis
begins. It is important to note that only the subsetted data will be analyzed.
For example,  if the user has column names 'year' in his data set with values
1998, 1999, and 2000 and he only wants to look at the year 2000 for a
particular analysis, he should enter ==2000 next as the value in the 'year'
field.  Similarly <, >, <=, >=, !=, etc. operators could be used.'''

criteria = '''You should examine the columns in your dataset and decide if you
would like to divide the data in a particular way FOR THE analysis. For
example, if the you have a spatial dataset with x,y coordinates and you are
interested in examining the ied for two separate halves of your plot along the
x coordinate she could cut the x coordinate in two halves by giving the 'x'
column a value of 2.  If the column that she would like to divide contains
discrete values (e.g. year), she could enter the value 'split' and each unique
discrete value will be analyzed separately. Conversely, the the value 'whole'
could be given could be given to specify the entire column.  The value 'whole'
is equivalent to 1 or leaving the value blank. There are four special words
that can be used on a given column: 'species', 'energy', 'count', and 'mass'.
The value 'species' MUST be given to the column that contains species ids. The
other three special words do not necessarily have to be given.'''


predicted_distributions_sed = '''The list of sed distributions to which you can
compare your observed data. These MUST be entered in the following format:
['example_1', 'example_2'] or ['example_1']. Possible distributions are:
'theta' '''

predicted_distributions_ied = '''The list of ied distributions to which you
could compare your observed data. These MUST be entered in the following
format: ['example_1', 'example_2'] or ['example_1']. P Possible distributions
to use are: 'psi' '''

energy_metrics = '''Type exactly ['sed'], ['ied'], ['sed', 'ied']. This
specifies which energy metric(s) you would like to examine'''

required_params = {'subset' : subset, 'criteria' : criteria,
                   'predicted_distributions_sed' : predicted_distributions_sed,
                   'predicted_distributions_ied' : predicted_distributions_ied,
                   'energy_metrics' : energy_metrics}

if __name__ == '__main__':

    import logging
    from macroeco.utils.workflow import Workflow
    from macroeco.empirical import Patch
    import macroeco.compare as comp
    from macroeco.output import SEDOutput, IEDOutput

    wf = Workflow(required_params=required_params, clog=True, 
                                                            svers=__version__)
    
    for data_path, output_ID, params in wf.single_datasets():

        # Put data in patch object
        patch = Patch(data_path, subset=params['subset'])

        # Calculate empirical metrics
        sad = patch.sad(params['criteria'])
        if set(params['energy_metrics']) == set(['sed', 'ied']):
            cmengy = patch.ied(params['criteria'])
            spengy = patch.sed(params['criteria'])

            # Make comparison objects 
            cmprt = comp.CompareSED((spengy, cmengy, sad),
                                    params['dist_list_sed'], patch=True)
            cmprp = comp.CompareIED((cmengy, sad), params['dist_list_ied'],
                                        patch=True)
            
            # Make output objects and output plots
            sout = SEDOutput(output_ID)
            soup = IEDOutput(output_ID)
            sout.plot_reds(cmprt.compare_reds(), criteria=cmprt.sad_criteria)
            soup.plot_reds(cmprp.compare_reds(), criteria=cmprp.sad_criteria)

        elif set(params['energy_metrics']) == set(['ied']):
            cmengy = patch.ied(params['criteria'])
            cmprp = comp.CompareIED((cmengy, sad), params['dist_list_ied'],
                                        patch=True)
            soup = IEDOutput(output_ID)
            soup.plot_reds(cmprp.compare_reds(), criteria=cmprp.sad_criteria)

        elif set(params['energy_metrics']) == set(['sed']):
            cmengy = patch.ied(params['criteria'])
            spengy = patch.sed(params['criteria'])

            cmprt = comp.CompareSED((spengy, cmengy, sad),
                                    params['dist_list_sed'], patch=True)
            sout = SEDOutput(output_ID)
            sout.plot_reds(cmprt.compare_reds(), criteria=cmprt.sad_criteria)

        logging.info('Completed analysis %s\n' % output_ID)
    logging.info("Completed 'compare_energy.py' script")




        







<|MERGE_RESOLUTION|>--- conflicted
+++ resolved
@@ -18,37 +18,6 @@
 summary = '''Compares a dataset's observed energy distributions against 
              theoretical energy distributions'''
 
-<<<<<<< HEAD
-explanation = ''' This script allows the user to compare observed energy
-distributions against predicted energy distributions.  This script can compare
-the individual community distribution (psi) and/or the species-level energy
-distribution (theta). The choice of which energy metrics to compare can be
-specified in the 'energy_metrics' parameter. The required parameters are below.
-
-'subset' : How one would like to initially subset his data (see DataTable 
-class docstring). 
-
-'criteria' : How one would like to divide her dataset when caluculating the 
-energy distributions. The theoretical distributions are compared against every
-dataset that is generated from the cutting specified in this parameter.  See 
-Patch class docstring for details
-
-'dist_list_sed' : The list of sed distributions to which one could compare her
-observed data.  Possible distributions to use are: 'theta'
-
-'data_list_ied' : The list of ied distributions to which one could compare her
-observed dara. Possible distributions to use are: 'psi'
-
-'energy_metrics' : A list of either ['sed'], ['ied'], ['sed', 'ied'], or []
-specifiying which energy metrics to examine.
-
-This script outputs cdf and rad plots in which the observed energy distribution
-is compared the distributions given in dist_list_sed and/or dist_list_ied.  For
-each plot, a corresponding csv file with the same name as the plot except with
-a .csv extension is output containing the data used to make the plot. For all
-sed plots, the species name is printed on the top of the plot
-
-=======
 explantion = ''' This script allows the user to compare observed energy metrics
 against predicted energy metrics. There are two energy metrics that this script
 can compare: individual energy distributions (ied) and species-level energy
@@ -73,7 +42,6 @@
 a corresponding csv file with the same name as the plot except with a .csv
 extension is output containing the data used to make the plot. For all sed
 plots, the species name is printed on the top of the plot
->>>>>>> 343d22ae
 '''
 
 subset = '''You should examine the columns in your data set and decide if you
